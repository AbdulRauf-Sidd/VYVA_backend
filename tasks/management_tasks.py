from core.database import SessionLocal
from celery_app import celery_app
<<<<<<< HEAD
=======
from models import user
>>>>>>> 983fc3b1
from services.elevenlabs_service import make_onboarding_call, make_medication_reminder_call
from models.user import User
from models.onboarding import OnboardingUser, OnboardingLogs
import logging
from sqlalchemy.orm import selectinload
from datetime import datetime, date
from zoneinfo import ZoneInfo
from models.medication import Medication, MedicationTime
from models.organization import OrganizationAgents, AgentTypeEnum
# from sqlalchemy.orm import selectinload
from sqlalchemy import or_

from tasks.utils import schedule_reminder_message

# from scripts.utils import construct_onboarding_user_payload

logger = logging.getLogger(__name__)

@celery_app.task(name="initiate_onboarding_call")
def initiate_onboarding_call(payload: dict):
    db = SessionLocal()
    response = make_onboarding_call(payload)
    if not response:
        logger.error(f"Failed to initiate onboarding call for payload: {payload}")
    else:
        onboarding_record = db.query(OnboardingUser).filter(OnboardingUser.id == payload.get("user_id")).first()
        if onboarding_record:
            onboarding_record.onboarding_call_scheduled = False
            onboarding_record.call_attempts += 1
            onboarding_record.called_at = datetime.now()
            db.add(onboarding_record)
            db.commit()

    
@celery_app.task(name="process_pending_onboarding_users")
def process_pending_onboarding_users():
    db = SessionLocal()
    try:
        pending_users = (
            db.query(OnboardingUser)
            .options(selectinload(OnboardingUser.organization))
            .filter(OnboardingUser.onboarding_status == False, OnboardingUser.onboarding_call_scheduled == False, OnboardingUser.call_attempts < 3)
            .all()
        )

        for user in pending_users:

            preferred_time = user.preferred_time
            if preferred_time:
                dt_today_utc = datetime.combine(date.today(), preferred_time, tzinfo=ZoneInfo("UTC"))
            else:
                default_time = datetime.strptime("09:00", "%H:%M").time()
                local_dt = datetime.combine(date.today(), default_time, tzinfo=ZoneInfo(user.timezone))
                dt_today_utc = local_dt.astimezone(ZoneInfo("UTC"))

            full_address = ""

            if user.address:
                full_address = user.address
            if user.city_state_province:
                full_address += f", {user.city_state_province}"
            if user.postal_zip_code:
                full_address += f", {user.postal_zip_code}"

            if not full_address:
                full_address = "Not Available"

            payload = {
                'first_name': user.first_name,
                'last_name': user.last_name,
                'phone_number': user.phone_number,
                'language': user.language,
                'user_id': user.id,
                'agent_id': user.organization.onboarding_agent_id,
                'address': full_address,
                'user_type': user.preferred_communication_channel,
                'caregiver_name': user.caregiver_name,
                'caregiver_phone': user.caregiver_contact_number,
            }

            # payload = construct_onboarding_user_payload(user, user.organization.onboarding_agent_id)

            celery_app.send_task(
                "initiate_onboarding_call",
                args=[payload,],
                eta=dt_today_utc
            )

            user.onboarding_call_scheduled = True
            db.add(user)
            db.commit()

        return {"status": "ok", "count": len(pending_users)}

    except Exception as e:
        db.rollback()
        raise e
    finally:
        db.close()

<<<<<<< HEAD
@celery_app.task(name="initiate_medication_reminder_call")
def initiate_medication_reminder_call(payload):
    response = make_medication_reminder_call(payload)

@celery_app.task(name="check_call_status_and_save")
def check_call_status_and_save(payload: dict):
    db = SessionLocal()
    call_sid = payload.get("call_sid")

    try:
        status = make_onboarding_call({
            "check_status": True,
            "call_sid": call_sid
        })

        FINAL_STATUSES = {"answered", "declined", "completed", "failed", "busy"}

        if status and status.get("status") in FINAL_STATUSES:
            log = (
                db.query(OnboardingLogs)
                .filter(OnboardingLogs.call_sid == call_sid)
                .first()
            )

            if log:
                log.call_status = status.get("status")
                log.call_completed = True
                log.completed_at = datetime.now(ZoneInfo("UTC"))
                db.commit()

            return {"status": "completed"}

        initiate_medication_reminder_call.delay(payload)

        check_call_status_and_save.apply_async(
            args=[payload],
            countdown=300,
        )

        return {"status": "retrying"}

    except Exception:
        db.rollback()
        logger.exception("Call status check failed")
        raise
    finally:
        db.close()
=======

@celery_app.task(name="schedule_calls_for_day")
def schedule_calls_for_day():
    db = SessionLocal()
    try:
        today = date.today()
        active_medications = (
            db.query(Medication)
            .options(
                selectinload(Medication.times_of_day),
                selectinload(Medication.user),
            )
            .filter(
                or_(
                    Medication.start_date == None,
                    Medication.start_date <= today,
                ),
                or_(
                    Medication.end_date == None,
                    Medication.end_date >= today,
                )
            )
            .all()
        )

        user_reminders = {}

        for med in active_medications:
            user = med.user
            timezone = user.timezone
            preferred_reminder_channel = user.preferred_reminder_channel
            print('org', user.organization_id)
            agent_id = db.query(OrganizationAgents).filter(OrganizationAgents.agent_type == AgentTypeEnum.MEDICATION_REMINDER, OrganizationAgents.organization_id == user.organization_id).first().agent_id


            payload = {
                "user_info": {
                    'first_name': user.first_name,
                    'last_name': user.last_name,
                    'phone_number': user.phone_number,
                    'language': user.language,
                    'user_id': user.id,
                    "agent_id": agent_id,
                    "preferred_reminder_channel": preferred_reminder_channel,
                },
                "medication_info": {}
            }
            
            if user.id not in user_reminders:
                user_reminders[user.id] = payload


            for time in med.times_of_day:
                med_time = time.time_of_day
                local_dt = datetime.combine(today, med_time, tzinfo=ZoneInfo(timezone))
                dt_utc = local_dt.astimezone(ZoneInfo("UTC"))
                dt_utc = dt_utc.replace(second=0, microsecond=0)


                med_payload = {
                    'medication_name': med.name,
                    'medication_dosage': med.dosage,
                    'medication_purpose': med.purpose,
                    'time_of_day': med_time.strftime("%H:%M"),
                }               

                if dt_utc not in user_reminders[user.id]["medication_info"]:
                    user_reminders[user.id]["medication_info"][dt_utc] = [med_payload]
                    
                else:
                    user_reminders[user.id]["medication_info"][dt_utc].append(med_payload)

                # schedule_reminder_message(payload, dt_utc, preferred_reminder_channel, agent_id)

        for user_id, info in user_reminders.items():
            preferred_reminder_channel = info['user_info']["preferred_reminder_channel"]
            for dt_utc, meds in info["medication_info"].items():
                schedule_reminder_message(
                    payload={
                        **user_reminders[user_id]["user_info"],
                        "medications": meds
                    },
                    scheduled_time=dt_utc,
                    channel=preferred_reminder_channel,
                )
        
        logger.info(f"Scheduled medication reminders for {len(active_medications)} active medications.")
        
        ### schedule check in calls. .. to be implemented TODO

    except Exception as e:
        db.rollback()
        raise e
    finally:
        db.close()

@celery_app.task(name="initiate_medication_reminder_call")
def initiate_medication_reminder_call(payload):
    response = make_medication_reminder_call(payload)
>>>>>>> 983fc3b1
<|MERGE_RESOLUTION|>--- conflicted
+++ resolved
@@ -1,9 +1,6 @@
 from core.database import SessionLocal
 from celery_app import celery_app
-<<<<<<< HEAD
-=======
 from models import user
->>>>>>> 983fc3b1
 from services.elevenlabs_service import make_onboarding_call, make_medication_reminder_call
 from models.user import User
 from models.onboarding import OnboardingUser, OnboardingLogs
@@ -104,55 +101,6 @@
     finally:
         db.close()
 
-<<<<<<< HEAD
-@celery_app.task(name="initiate_medication_reminder_call")
-def initiate_medication_reminder_call(payload):
-    response = make_medication_reminder_call(payload)
-
-@celery_app.task(name="check_call_status_and_save")
-def check_call_status_and_save(payload: dict):
-    db = SessionLocal()
-    call_sid = payload.get("call_sid")
-
-    try:
-        status = make_onboarding_call({
-            "check_status": True,
-            "call_sid": call_sid
-        })
-
-        FINAL_STATUSES = {"answered", "declined", "completed", "failed", "busy"}
-
-        if status and status.get("status") in FINAL_STATUSES:
-            log = (
-                db.query(OnboardingLogs)
-                .filter(OnboardingLogs.call_sid == call_sid)
-                .first()
-            )
-
-            if log:
-                log.call_status = status.get("status")
-                log.call_completed = True
-                log.completed_at = datetime.now(ZoneInfo("UTC"))
-                db.commit()
-
-            return {"status": "completed"}
-
-        initiate_medication_reminder_call.delay(payload)
-
-        check_call_status_and_save.apply_async(
-            args=[payload],
-            countdown=300,
-        )
-
-        return {"status": "retrying"}
-
-    except Exception:
-        db.rollback()
-        logger.exception("Call status check failed")
-        raise
-    finally:
-        db.close()
-=======
 
 @celery_app.task(name="schedule_calls_for_day")
 def schedule_calls_for_day():
@@ -252,4 +200,47 @@
 @celery_app.task(name="initiate_medication_reminder_call")
 def initiate_medication_reminder_call(payload):
     response = make_medication_reminder_call(payload)
->>>>>>> 983fc3b1
+
+@celery_app.task(name="check_call_status_and_save")
+def check_call_status_and_save(payload: dict):
+    db = SessionLocal()
+    call_sid = payload.get("call_sid")
+
+    try:
+        status = make_onboarding_call({
+            "check_status": True,
+            "call_sid": call_sid
+        })
+
+        FINAL_STATUSES = {"answered", "declined", "completed", "failed", "busy"}
+
+        if status and status.get("status") in FINAL_STATUSES:
+            log = (
+                db.query(OnboardingLogs)
+                .filter(OnboardingLogs.call_sid == call_sid)
+                .first()
+            )
+
+            if log:
+                log.call_status = status.get("status")
+                log.call_completed = True
+                log.completed_at = datetime.now(ZoneInfo("UTC"))
+                db.commit()
+
+            return {"status": "completed"}
+
+        initiate_medication_reminder_call.delay(payload)
+
+        check_call_status_and_save.apply_async(
+            args=[payload],
+            countdown=300,
+        )
+
+        return {"status": "retrying"}
+
+    except Exception:
+        db.rollback()
+        logger.exception("Call status check failed")
+        raise
+    finally:
+        db.close()