from fastapi import APIRouter, Depends, HTTPException, status, Path
from sqlalchemy.ext.asyncio import AsyncSession
from sqlalchemy.exc import IntegrityError, SQLAlchemyError
from typing import List
from core.database import get_db
from schemas.brain_coach import BrainCoachQuestionRead, BrainCoachQuestionCreate, BrainCoachResponseRead, UserFeedback
from repositories.brain_coach import BrainCoachQuestionRepository
import logging
import uuid
from repositories.user import UserRepository
from schemas.user import UserCreate, UserUpdate
from typing import Optional
from services.whatsapp_service import whatsapp
import random
from services.helpers import construct_whatsapp_brain_coach_message, construct_email_brain_coach_message


logger = logging.getLogger(__name__)

router = APIRouter()

@router.post("/questions", response_model=BrainCoachQuestionRead, status_code=status.HTTP_201_CREATED)
async def create_question_with_translations(
    question_data: BrainCoachQuestionCreate,
    db: AsyncSession = Depends(get_db)
):
    """Create a new question with translations"""
    try:
        # Validate input data
        if not question_data.translations:
            raise HTTPException(
                status_code=status.HTTP_400_BAD_REQUEST,
                detail="At least one translation is required"
            )
        
        # Check for duplicate languages in the same request
        languages = [t.language for t in question_data.translations]
        if len(languages) != len(set(languages)):
            raise HTTPException(
                status_code=status.HTTP_400_BAD_REQUEST,
                detail="Duplicate languages found in translations"
            )
        
        # Validate language codes (basic validation)
        valid_languages = {"en", "es", "fr", "de", "it", "pt", "ru", "zh", "ja", "ko"}
        for translation in question_data.translations:
            if translation.language not in valid_languages:
                raise HTTPException(
                    status_code=status.HTTP_400_BAD_REQUEST,
                    detail=f"Invalid language code: {translation.language}. Valid codes are: {sorted(valid_languages)}"
                )
        
        repo = BrainCoachQuestionRepository(db)
        created_question = await repo.create_question_with_translations(question_data)
        
        if not created_question:
            raise HTTPException(
                status_code=status.HTTP_500_INTERNAL_SERVER_ERROR,
                detail="Failed to create question"
            )
            
        return created_question

    except HTTPException:
        # Re-raise HTTP exceptions so they propagate correctly
        raise
        
    except ValueError as e:
        # Handle validation errors from repository
        logger.warning(f"Validation error creating question: {str(e)}")
        raise HTTPException(
            status_code=status.HTTP_400_BAD_REQUEST,
            detail=str(e)
        )
        
    except IntegrityError as e:
        # Handle database integrity errors (duplicate keys, foreign key violations)
        logger.error(f"Database integrity error creating question: {str(e)}")
        await db.rollback()
        
        if "uq_question_language" in str(e).lower():
            raise HTTPException(
                status_code=status.HTTP_409_CONFLICT,
                detail="A translation for this language already exists for the question"
            )
        elif "foreign key" in str(e).lower():
            raise HTTPException(
                status_code=status.HTTP_400_BAD_REQUEST,
                detail="Invalid question reference"
            )
        else:
            raise HTTPException(
                status_code=status.HTTP_409_CONFLICT,
                detail="Database integrity error occurred"
            )
            
    except SQLAlchemyError as e:
        # Handle other SQLAlchemy errors
        logger.error(f"Database error creating question: {str(e)}")
        await db.rollback()
        raise HTTPException(
            status_code=status.HTTP_500_INTERNAL_SERVER_ERROR,
            detail="Database error occurred while creating question"
        )
        
    except Exception as e:
        # Handle any other unexpected errors
        logger.exception(f"Unexpected error creating question: {str(e)}")
        await db.rollback()
        raise HTTPException(
            status_code=status.HTTP_500_INTERNAL_SERVER_ERROR,
            detail="Internal server error occurred while creating question"
        )

@router.get("/questions/{question_id}", response_model=BrainCoachQuestionRead)
async def get_question_by_id(
    question_id: int,
    db: AsyncSession = Depends(get_db)
):
    """Get a complete question with all translations by ID"""
    try:
        # Validate question_id parameter
        if question_id <= 0:
            raise HTTPException(
                status_code=status.HTTP_400_BAD_REQUEST,
                detail="Question ID must be a positive integer"
            )
        
        repo = BrainCoachQuestionRepository(db)
        question = await repo.get_question_by_id(question_id)
        
        if not question:
            raise HTTPException(
                status_code=status.HTTP_404_NOT_FOUND,
                detail=f"Question with ID {question_id} not found"
            )
            
        return question

    except HTTPException:
        # Re-raise HTTP exceptions
        raise
        
    except ValueError as e:
        # Handle validation errors
        logger.warning(f"Validation error retrieving question {question_id}: {str(e)}")
        raise HTTPException(
            status_code=status.HTTP_400_BAD_REQUEST,
            detail=str(e)
        )
        
    except SQLAlchemyError as e:
        # Handle database errors
        logger.error(f"Database error retrieving question {question_id}: {str(e)}")
        raise HTTPException(
            status_code=status.HTTP_500_INTERNAL_SERVER_ERROR,
            detail="Database error occurred while retrieving question"
        )
        
    except Exception as e:
        # Handle any other unexpected errors
        logger.exception(f"Unexpected error retrieving question {question_id}: {str(e)}")
        raise HTTPException(
            status_code=status.HTTP_500_INTERNAL_SERVER_ERROR,
            detail="Internal server error occurred while retrieving question"
        )

@router.get("/questions")
async def get_questions_by_filters(
    # user_id: str,
    session: Optional[int] = None,
    tier: Optional[int] = None,
    question_type: Optional[str] = None,
    language: str = "en",
    db: AsyncSession = Depends(get_db)
):
    """Get questions with filters and specific language"""
    try:
        # Validate query parameters
        if session is not None and session <= 0:
            raise HTTPException(
                status_code=status.HTTP_400_BAD_REQUEST,
                detail="Session must be a positive integer if provided"
            )
        
        if tier is not None and tier <= 0:
            raise HTTPException(
                status_code=status.HTTP_400_BAD_REQUEST,
                detail="Tier must be a positive integer if provided"
            )
        
        if question_type is not None and not question_type.strip():
            raise HTTPException(
                status_code=status.HTTP_400_BAD_REQUEST,
                detail="Question type cannot be empty if provided"
            )
        
        if not language.strip():
            raise HTTPException(
                status_code=status.HTTP_400_BAD_REQUEST,
                detail="Language cannot be empty"
            )
        
       
        random_number = random.randint(1, 14)
        
        repo = BrainCoachQuestionRepository(db)
        questions = await repo.get_questions_by_filters(
            session=random_number,
            tier=tier,
            question_type=question_type,
            language=language
        )

        if not questions:
            raise HTTPException(
                status_code=status.HTTP_404_NOT_FOUND,
                detail="No questions found for the given criteria"
            )

        random_string = str(uuid.uuid4()).replace("-", "")[:15]

        empty_user_data = UserCreate(
            email=None,  # Email can be set later
            first_name=None,
            last_name=None,
            # All other fields will use their default None values
        )
        
        repo = UserRepository(db)
        user = await repo.create_user(empty_user_data)

        
        return {"user_id": user.id, "questions": questions}
        
        # return questions

    except HTTPException:
        # Re-raise HTTP exceptions
        raise
        
    except ValueError as e:
        # Handle validation errors
        logger.warning(f"Validation error filtering questions: {str(e)}")
        raise HTTPException(
            status_code=status.HTTP_400_BAD_REQUEST,
            detail=str(e)
        )
        
    except SQLAlchemyError as e:
        # Handle database errors
        logger.error(f"Database error filtering questions: {str(e)}")
        raise HTTPException(
            status_code=status.HTTP_500_INTERNAL_SERVER_ERROR,
            detail="Database error occurred while filtering questions"
        )
        
    except Exception as e:
        # Handle any other unexpected errors
        logger.exception(f"Unexpected error filtering questions: {str(e)}")
        raise HTTPException(
            status_code=status.HTTP_500_INTERNAL_SERVER_ERROR,
            detail="Internal server error occurred while filtering questions"
        )

from typing import Annotated

<<<<<<< HEAD
# @router.post("/user-responses/{user_id}", response_model=BrainCoachResponseRead, status_code=status.HTTP_201_CREATED)
# async def create_response(
#     # user_id: Annotated[int, Path(..., description="The ID of the user")],
#     response_data: BrainCoachResponseCreate,
#     db: AsyncSession = Depends(get_db)
# ):
#     """Create a new brain coach response"""
#     try:
#         logger.info(f"Creating response for user_id: {user_id} with data: {response_data}")
#         repo = BrainCoachResponseRepository(db)
#         response_data.user_id = user_id  # Ensure the user_id from path is used
#         created_response = await repo.create_response(response_data)
#         return created_response
=======
@router.post("/user-responses/{user_id}", response_model=BrainCoachResponseRead, status_code=status.HTTP_201_CREATED)
async def create_response(
    user_id: int,
    response_data: BrainCoachResponseCreate,
    db: AsyncSession = Depends(get_db)
):
    """Create a new brain coach response"""
    try:
        logger.info(f"Creating response for user_id: {user_id} with data: {response_data}")
        repo = BrainCoachResponseRepository(db)
        response_data.user_id = user_id  # Ensure the user_id from path is used
        created_response = await repo.create_response(response_data)
        return created_response
>>>>>>> 824a010a

#     except ValueError as e:
#         raise HTTPException(
#             status_code=status.HTTP_400_BAD_REQUEST,
#             detail=str(e)
#         )

#     except Exception as e:
#         logger.exception(f"Unexpected error creating response: {str(e)}")
#         raise HTTPException(
#             status_code=status.HTTP_500_INTERNAL_SERVER_ERROR,
#             detail="Internal server error"
#         )

# @router.get("/user-responses/{user_id}", response_model=List[BrainCoachResponseRead])
# async def get_user_responses(
#     user_id: int,
#     session_id: Optional[str] = None,
#     db: AsyncSession = Depends(get_db)
# ):
#     """Get all responses for a user, optionally filtered by session_id"""
#     try:
#         repo = BrainCoachResponseRepository(db)
#         responses = await repo.get_responses_by_user_and_session(user_id, session_id)
        
#         if not responses:
#             raise HTTPException(
#                 status_code=status.HTTP_404_NOT_FOUND,
#                 detail="No responses found for the given criteria"
#             )
            
#         return responses

#     except HTTPException:
#         raise
#     except Exception as e:
#         logger.exception(f"Unexpected error retrieving responses: {str(e)}")
#         raise HTTPException(
#             status_code=status.HTTP_500_INTERNAL_SERVER_ERROR,
#             detail="Internal server error"
#         )
    
from services.email_service import EmailService

email_service = EmailService()

<<<<<<< HEAD
    # @router.put(
    #     "/report/{user_id}", 
    #     summary="Update user",
    #     description="Update an existing user's information"
    # )
    # async def send_report(
    #     user_id: Annotated[int, Path(..., description="The ID of the user")],
    #     user_data: UserFeedback,
    #     db: AsyncSession = Depends(get_db)
    # ):
    #     """
    #     Update a user's information.
=======
@router.put(
    "/report/{user_id}", 
    summary="Update user",
    description="Update an existing user's information"
)
async def send_report(
    user_id: int,
    user_data: UserFeedback,
    db: AsyncSession = Depends(get_db)
):
    """
    Update a user's information.
    
    - **user_id**: The unique identifier of the user to update
    - **user_data**: The updated user data (only provided fields will be updated)
    """
    repo = UserRepository(db)
    try:
        # Check if user exists first
        existing_user = await repo.get_user_by_id(user_id)
        if not existing_user:
            raise HTTPException(
                status_code=status.HTTP_404_NOT_FOUND,
                detail=f"User with ID {user_id} not found"
            )
>>>>>>> 824a010a
        
    #     - **user_id**: The unique identifier of the user to update
    #     - **user_data**: The updated user data (only provided fields will be updated)
    #     """
    #     repo = UserRepository(db)
    #     try:
    #         # Check if user exists first
    #         existing_user = await repo.get_user_by_id(user_id)
    #         if not existing_user:
    #             raise HTTPException(
    #                 status_code=status.HTTP_404_NOT_FOUND,
    #                 detail=f"User with ID {user_id} not found"
    #             )
            
    #         # Check if email is being updated and if it's already taken
    #         # if user_data.email: TODO remove this after event
    #         #     user_with_email = await repo.get_user_by_email(user_data.email)
    #         #     if user_with_email and user_with_email.id != user_id:
    #         #         raise HTTPException(
    #         #             status_code=status.HTTP_400_BAD_REQUEST,
    #         #             detail="Email already in use by another user"
    #         #         )
    #         email = user_data.email
    #         phone_number = user_data.phone_number
    #         name = user_data.name if user_data.name else "N/A"
    #         suggestions = user_data.suggestions if user_data.suggestions else "N/A"
    #         performance_tier = user_data.performance_tier if user_data.performance_tier else "N/A"

    #         if name.strip():
    #             if len(name.strip().split(" ")) > 1:
    #                 first_name, last_name = name.strip().split(" ", 1)
    #             else:
    #                 first_name = name.strip()
    #                 last_name = ""
    #         else:
    #             first_name = "N/A"
    #             last_name = "N/A"

    #         logger.info(f"Parsed name: first_name='{first_name}', last_name='{last_name}'")

    #         user_data = UserUpdate(email=email, phone_number=phone_number, first_name=first_name, last_name=last_name)
            
    #         updated_user = await repo.update_user(user_id, user_data)
    #         if not updated_user:
    #             raise HTTPException(
    #                 status_code=status.HTTP_404_NOT_FOUND,
    #                 detail=f"User with ID {user_id} not found after update"
    #             )
    #         else:
    #             logger.info(f"User {user_id} updated successfully with data: {user_data}")
    #             brain_coach_response_repo = BrainCoachResponseRepository(db)
    #             brain_coach_question_repo = BrainCoachQuestionRepository(db)
    #             responses = await brain_coach_response_repo.get_responses_by_user_and_session(user_id)
    #             logger.info(f"User {user_id} has {len(responses)} brain coach responses")
    
    #             report_content = await construct_email_brain_coach_message(responses, brain_coach_question_repo)            

    #             if email:
    #                 await email_service.send_brain_coach_report(email, report_content, name, suggestions, performance_tier, language='es')
    #             elif phone_number:
    #                 whatsapp_content = construct_whatsapp_brain_coach_message(first_name, report_content, suggestions)
    #                 await whatsapp.send_brain_coach_report(phone_number, whatsapp_content)

    #         return updated_user
    #     except HTTPException:
    #         raise
    #     except Exception as e:
    #         raise HTTPException(
    #             status_code=status.HTTP_500_INTERNAL_SERVER_ERROR,
    #             detail=f"Failed to update user: {str(e)}"
    #         )<|MERGE_RESOLUTION|>--- conflicted
+++ resolved
@@ -265,7 +265,19 @@
 
 from typing import Annotated
 
-<<<<<<< HEAD
+@router.post("/user-responses/{user_id}", response_model=BrainCoachResponseRead, status_code=status.HTTP_201_CREATED)
+async def create_response(
+    user_id: int,
+    response_data: BrainCoachResponseCreate,
+    db: AsyncSession = Depends(get_db)
+):
+    """Create a new brain coach response"""
+    try:
+        logger.info(f"Creating response for user_id: {user_id} with data: {response_data}")
+        repo = BrainCoachResponseRepository(db)
+        response_data.user_id = user_id  # Ensure the user_id from path is used
+        created_response = await repo.create_response(response_data)
+        return created_response
 # @router.post("/user-responses/{user_id}", response_model=BrainCoachResponseRead, status_code=status.HTTP_201_CREATED)
 # async def create_response(
 #     # user_id: Annotated[int, Path(..., description="The ID of the user")],
@@ -279,21 +291,6 @@
 #         response_data.user_id = user_id  # Ensure the user_id from path is used
 #         created_response = await repo.create_response(response_data)
 #         return created_response
-=======
-@router.post("/user-responses/{user_id}", response_model=BrainCoachResponseRead, status_code=status.HTTP_201_CREATED)
-async def create_response(
-    user_id: int,
-    response_data: BrainCoachResponseCreate,
-    db: AsyncSession = Depends(get_db)
-):
-    """Create a new brain coach response"""
-    try:
-        logger.info(f"Creating response for user_id: {user_id} with data: {response_data}")
-        repo = BrainCoachResponseRepository(db)
-        response_data.user_id = user_id  # Ensure the user_id from path is used
-        created_response = await repo.create_response(response_data)
-        return created_response
->>>>>>> 824a010a
 
 #     except ValueError as e:
 #         raise HTTPException(
@@ -340,20 +337,6 @@
 
 email_service = EmailService()
 
-<<<<<<< HEAD
-    # @router.put(
-    #     "/report/{user_id}", 
-    #     summary="Update user",
-    #     description="Update an existing user's information"
-    # )
-    # async def send_report(
-    #     user_id: Annotated[int, Path(..., description="The ID of the user")],
-    #     user_data: UserFeedback,
-    #     db: AsyncSession = Depends(get_db)
-    # ):
-    #     """
-    #     Update a user's information.
-=======
 @router.put(
     "/report/{user_id}", 
     summary="Update user",
@@ -379,7 +362,32 @@
                 status_code=status.HTTP_404_NOT_FOUND,
                 detail=f"User with ID {user_id} not found"
             )
->>>>>>> 824a010a
+        
+        # Check if email is being updated and if it's already taken
+        # if user_data.email: TODO remove this after event
+        #     user_with_email = await repo.get_user_by_email(user_data.email)
+        #     if user_with_email and user_with_email.id != user_id:
+        #         raise HTTPException(
+        #             status_code=status.HTTP_400_BAD_REQUEST,
+        #             detail="Email already in use by another user"
+        #         )
+        email = user_data.email
+        phone_number = user_data.phone_number
+        name = user_data.name if user_data.name else "N/A"
+        suggestions = user_data.suggestions if user_data.suggestions else "N/A"
+        performance_tier = user_data.performance_tier if user_data.performance_tier else "N/A"
+    # @router.put(
+    #     "/report/{user_id}", 
+    #     summary="Update user",
+    #     description="Update an existing user's information"
+    # )
+    # async def send_report(
+    #     user_id: Annotated[int, Path(..., description="The ID of the user")],
+    #     user_data: UserFeedback,
+    #     db: AsyncSession = Depends(get_db)
+    # ):
+    #     """
+    #     Update a user's information.
         
     #     - **user_id**: The unique identifier of the user to update
     #     - **user_data**: The updated user data (only provided fields will be updated)
