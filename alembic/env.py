"""
Alembic environment configuration.
"""
<<<<<<< HEAD

=======
import os;
import sys;
import asyncio
>>>>>>> 3c0b626a
from logging.config import fileConfig
from sqlalchemy import engine_from_config, pool
from alembic import context
<<<<<<< HEAD
from models import *
=======
sys.path.append(os.path.dirname(os.path.dirname(__file__)))
# Import all models to ensure they are registered with SQLAlchemy
from models import Base
>>>>>>> 3c0b626a
from core.config import settings
from core.database import Base

config = context.config

if config.config_file_name is not None:
    fileConfig(config.config_file_name)

target_metadata = Base.metadata


def get_url():
    """Get database URL from settings, convert asyncpg to psycopg2 for Alembic."""
    return settings.database_url.replace("postgresql+asyncpg", "postgresql+psycopg2")


def run_migrations_offline():
    """Run migrations in 'offline' mode."""
    url = get_url()
    context.configure(
        url=url,
        target_metadata=target_metadata,
        literal_binds=True,
        dialect_opts={"paramstyle": "named"},
    )

    with context.begin_transaction():
        context.run_migrations()


def run_migrations_online():
    """Run migrations in 'online' mode using a sync engine."""
    configuration = config.get_section(config.config_ini_section)
    configuration["sqlalchemy.url"] = get_url()

    connectable = engine_from_config(
        configuration,
        prefix="sqlalchemy.",
        poolclass=pool.NullPool,
        # connect_args={"options": "-c search_path=public"}  # ensures correct schema
    )

    

    with connectable.connect() as connection:
        context.configure(
            connection=connection,
            target_metadata=target_metadata,
            # version_table_schema="public"  # Alembic version table goes here
        )
        with context.begin_transaction():
            context.run_migrations()


if context.is_offline_mode():
    run_migrations_offline()
else:
    run_migrations_online()<|MERGE_RESOLUTION|>--- conflicted
+++ resolved
@@ -1,23 +1,15 @@
 """
 Alembic environment configuration.
 """
-<<<<<<< HEAD
-
-=======
 import os;
 import sys;
 import asyncio
->>>>>>> 3c0b626a
 from logging.config import fileConfig
 from sqlalchemy import engine_from_config, pool
 from alembic import context
-<<<<<<< HEAD
-from models import *
-=======
 sys.path.append(os.path.dirname(os.path.dirname(__file__)))
 # Import all models to ensure they are registered with SQLAlchemy
 from models import Base
->>>>>>> 3c0b626a
 from core.config import settings
 from core.database import Base
 
